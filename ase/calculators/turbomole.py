--- conflicted
+++ resolved
@@ -603,30 +603,12 @@
                     subdict = getattr(self, self.spec_names[k])
                     subdict.update({p: self.parameter_spec[p][k]})
 
-<<<<<<< HEAD
-    def get_potential_energy(self, atoms, force_consistent=True):
-        # update atoms
-        self.updated = self.e_total is None
-        self.set_atoms(atoms)
-        # if update of energy is necessary
-        if self.update_energy:
-            # calculate energy
-            self.execute(self.calculate_energy + ' > ASE.TM.energy.out')
-            # check for convergence of dscf cycle
-            if os.path.isfile('dscf_problem'):
-                print('Turbomole scf energy calculation did not converge')
-                raise RuntimeError(
-                    'Please run Turbomole define and come thereafter back')
-            # read energy
-            self.read_energy()
-=======
         if self.restart:
             self._set_restart(kwargs)
         else:
             self.set_parameters(kwargs)
             self.verify_parameters()
             self.reset()
->>>>>>> 5f776664
 
         if atoms is not None:
             atoms.set_calculator(self)
