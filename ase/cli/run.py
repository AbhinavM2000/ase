from __future__ import division, print_function

import sys
import os.path
import optparse
import os
import tempfile
import time
import traceback
    
import numpy as np

from ase.io import read
from ase.parallel import world
from ase.utils import devnull
from ase.constraints import FixAtoms, UnitCellFilter
from ase.optimize import LBFGS
from ase.io.trajectory import PickleTrajectory
from ase.utils.eos import EquationOfState
from ase.calculators.calculator import get_calculator, names as calcnames
import ase.db as db


def main():
    runner = Runner()
    runner.parse()
    if runner.errors:
        sys.exit(runner.errors)


class Runner:
    def __init__(self):
        self.db = None
        self.opts = None
        self.errors = 0
        self.names = []
        self.calculator_name = None

        if world.rank == 0:
            self.logfile = sys.stdout
        else:
            self.logfile = devnull

    def parse(self, args=None):
        parser = self.make_parser()
        self.add_options(parser)
        self.opts, names = parser.parse_args(args)

        if args is None and self.opts.interactive_python_session:
            file = tempfile.NamedTemporaryFile()
            file.write('import os\n')
            file.write('if "PYTHONSTARTUP" in os.environ:\n')
            file.write('    execfile(os.environ["PYTHONSTARTUP"])\n')
            file.write('from ase.cli.run import Runner\n')
            file.write('atoms = Runner().parse(%r)\n' %
                       ([self.calculator_name] + sys.argv[1:]))
            file.flush()
            os.system('python -i %s' % file.name)
            return

        if self.calculator_name is None:
            if names:
                self.calculator_name = names.pop(0)
            else:
                parser.error('Missing calculator name')
                
        atoms = self.run(names)
        return atoms
        
    def make_parser(self):
        parser = optparse.OptionParser(
            usage='ase-run calculator [options] [system, ...]',
            description="Run calculation with one of ASE's calculators: " +
            ', '.join(calcnames) + '.')
        return parser
        
    def add_options(self, parser):
        add = parser.add_option
        add('-t', '--tag',
            help='String tag added to filenames.')
        add('-p', '--parameters', default='',
            metavar='key=value,...',
            help='Comma-separated key=value pairs of ' +
            'calculator specific parameters.')
        add('-d', '--database',
            help='Use a filename with a ".db" extension for a sqlite3 ' +
            'database or a ".json" extension for a simple json database.  ' +
            'Default is no database')
        add('-S', '--skip', action='store_true',
            help='Skip calculations already done.')
        add('--properties', default='efsdMm',
            help='Default value is "efsdMm" meaning calculate energy, ' +
            'forces, stress, dipole moment, total magnetic moment and ' +
            'atomic magnetic moments.')
        add('-f', '--maximum-force', type=float,
            help='Relax internal coordinates.')
        add('--constrain-tags',
            metavar='T1,T2,...',
            help='Constrain atoms with tags T1, T2, ...')
        add('-s', '--maximum-stress', type=float,
            help='Relax unit-cell and internal coordinates.')
        add('-E', '--equation-of-state', help='Equation of state ...')
        add('--eos-type', default='sjeos', help='Selects the type of eos.')
        add('-i', '--interactive-python-session', action='store_true')
        add('-c', '--collection')
        add('--modify', metavar='...',
            help='Modify atoms with Python statement.  ' +
            'Example: --modify="atoms.positions[-1,2]+=0.1".')
        add('--after', help='Perform operation after calculation.  ' +
            'Example: --after="atoms.calc.write(...)"')

    def log(self, *args, **kwargs):
        print(file=self.logfile, *args, **kwargs)

    def run(self, names):
        opts = self.opts

        if self.db is None:
            # Create database connection:
            self.db = db.connect(opts.database, use_lock_file=True)

        self.expand(names)

        if not names:
            names.insert(0, '-')

        atoms = None
        for name in names:
            if atoms is not None:
                del atoms.calc  # release resources from last calculation
            atoms = self.build(name)
            if opts.modify:
                exec(opts.modify, {'atoms': atoms, 'np': np})

            if name == '-':
                name = atoms.info['key_value_pairs']['name']

            skip = False
            id = None
            
            if opts.skip:
                id = self.db.reserve(name=name)
                if id is None:
                    skip = True
        
            if not skip:
                self.set_calculator(atoms, name)

                tstart = time.time()
                try:
                    self.log('Running:', name)
                    data = self.calculate(atoms, name)
                except KeyboardInterrupt:
                    raise
                except Exception:
                    self.log(name, 'FAILED')
                    traceback.print_exc(file=self.logfile)
                    tstop = time.time()
                    data = {'time': tstop - tstart}
                    self.errors += 1
                else:
                    tstop = time.time()
                    data['time'] = tstop - tstart
                    self.db.write(atoms, name=name, data=data)
                
                if id:
                    del self.db[id]

        return atoms
    
    def calculate(self, atoms, name):
        opts = self.opts

        data = {}
        if opts.maximum_force or opts.maximum_stress:
            data = self.optimize(atoms, name)
        if opts.equation_of_state:
            data.update(self.eos(atoms, name))
        data.update(self.calculate_once(atoms, name))

        if opts.after:
            exec(opts.after, {'atoms': atoms, 'data': data})

        return data

<<<<<<< HEAD
    def get_plugin(self, name):
        f = open(self.opts.plugin)
        script = f.read()
        f.close()
        namespace = {}
        exec(script, namespace)
        for cls in namespace:
            if issubclass(namespace[cls], Runner):
                runner = namespace[cls]()
                runner.opts = self.opts
                runner.calculator_name = self.calculator_name
                runner.parameter_namespace = self.parameter_namespace
                return runner

=======
>>>>>>> 2c61df73
    def expand(self, names):
        if not self.names and self.opts.collection:
            con = db.connect(self.opts.collection)
            self.names = [dct.id for dct in con.select()]
        if not names:
            names[:] = self.names
            return
        if not self.names:
            return
        i = 0
        while i < len(names):
            name = names[i]
            if name.count('-') == 1:
                s1, s2 = name.split('-')
                if s1 in self.names and s2 in self.names:
                    j1 = self.names.index(s1)
                    j2 = self.names.index(s2)
                    names[i:i + 1] = self.names[j1:j2 + 1]
                    i += j2 - j1
            i += 1

    def build(self, name):
        if name == '-':
            con = db.connect(sys.stdin, 'json')
            return con.get_atoms(add_additional_information=True)
        elif self.opts.collection:
            con = db.connect(self.opts.collection)
            return con.get_atoms(name)
        else:
            return read(name)

    def set_calculator(self, atoms, name):
        cls = get_calculator(self.calculator_name)
        parameters = str2dict(self.opts.parameters)
        if getattr(cls, 'nolabel', False):
            atoms.calc = cls(**parameters)
        else:
            atoms.calc = cls(label=self.get_filename(name), **parameters)

    def calculate_once(self, atoms, name):
        opts = self.opts

        for p in opts.properties or 'efsdMm':
            property, method = {'e': ('energy', 'get_potential_energy'),
                                'f': ('forces', 'get_forces'),
                                's': ('stress', 'get_stress'),
                                'd': ('dipole', 'get_dipole_moment'),
                                'M': ('magmom', 'get_magnetic_moment'),
                                'm': ('magmoms', 'get_magnetic_moments')}[p]
            try:
                getattr(atoms, method)()
            except NotImplementedError:
                pass

        data = {}
        
        return data

    def optimize(self, atoms, name):
        opts = self.opts
        if opts.constrain_tags:
            tags = [int(t) for t in opts.constrain_tags.split(',')]
            mask = [t in tags for t in atoms.get_tags()]
            atoms.constraints = FixAtoms(mask=mask)
        
        trajectory = PickleTrajectory(self.get_filename(name, 'traj'), 'w',
                                      atoms)
        if opts.maximum_stress:
            optimizer = LBFGS(UnitCellFilter(atoms), logfile=self.logfile)
            fmax = opts.maximum_stress
        else:
            optimizer = LBFGS(atoms, logfile=self.logfile)
            fmax = opts.maximum_force

        optimizer.attach(trajectory)
        optimizer.run(fmax=fmax)

        data = {}
        if hasattr(optimizer, 'force_calls'):
            data['force_calls'] = optimizer.force_calls

        return data

    def eos(self, atoms, name):
        opts = self.opts
        
        traj = PickleTrajectory(self.get_filename(name, 'traj'), 'w', atoms)
        eps = 0.01
        strains = np.linspace(1 - eps, 1 + eps, 5)
        v1 = atoms.get_volume()
        volumes = strains**3 * v1
        energies = []
        cell1 = atoms.cell
        for s in strains:
            atoms.set_cell(cell1 * s, scale_atoms=True)
            energies.append(atoms.get_potential_energy())
            traj.write(atoms)
        traj.close()
        eos = EquationOfState(volumes, energies, opts.eos_type)
        v0, e0, B = eos.fit()
        atoms.set_cell(cell1 * (v0 / v1)**(1 / 3), scale_atoms=True)
        data = {'volumes': volumes,
                'energies': energies,
                'fitted_energy': e0,
                'fitted_volume': v0,
                'bulk_modulus': B,
                'eos_type': opts.eos_type}
        return data

    def get_filename(self, name=None, ext=None):
        if name is None:
            if self.opts.tag is None:
                filename = 'ase'
            else:
                filename = self.opts.tag
        else:
            if '.' in name:
                name = name.rsplit('.', 1)[0]
            if self.opts.tag is None:
                filename = name
            else:
                filename = name + '-' + self.opts.tag

        if ext:
            filename += '.' + ext

        return filename


def str2dict(s, namespace={}, sep='='):
    """Convert comma-separated key=value string to dictionary.

    Examples:

    >>> str2dict('xc=PBE,nbands=200,parallel={band:4}')
    {'xc': 'PBE', 'nbands': 200, 'parallel': {'band': 4}}
    >>> str2dict('a=1.2,b=True,c=ab,d=1,2,3,e={f:42,g:cd}')
    {'a': 1.2, 'c': 'ab', 'b': True, 'e': {'g': 'cd', 'f': 42}, 'd': (1, 2, 3)}
    """
    
    def myeval(value):
        try:
            value = eval(value, namespace)
        except (NameError, SyntaxError):
            pass
        return value

    dct = {}
    s = (s + ',').split(sep)
    for i in range(len(s) - 1):
        key = s[i]
        m = s[i + 1].rfind(',')
        value = s[i + 1][:m]
        if value[0] == '{':
            assert value[-1] == '}'
            value = str2dict(value[1:-1], namespace, ':')
        elif value[0] == '(':
            assert value[-1] == ')'
            value = [myeval(t) for t in value[1:-1].split(',')]
        else:
            value = myeval(value)
        dct[key] = value
        s[i + 1] = s[i + 1][m + 1:]
    return dct<|MERGE_RESOLUTION|>--- conflicted
+++ resolved
@@ -183,23 +183,6 @@
 
         return data
 
-<<<<<<< HEAD
-    def get_plugin(self, name):
-        f = open(self.opts.plugin)
-        script = f.read()
-        f.close()
-        namespace = {}
-        exec(script, namespace)
-        for cls in namespace:
-            if issubclass(namespace[cls], Runner):
-                runner = namespace[cls]()
-                runner.opts = self.opts
-                runner.calculator_name = self.calculator_name
-                runner.parameter_namespace = self.parameter_namespace
-                return runner
-
-=======
->>>>>>> 2c61df73
     def expand(self, names):
         if not self.names and self.opts.collection:
             con = db.connect(self.opts.collection)
