from __future__ import print_function
<<<<<<< HEAD
import numpy as np
=======
>>>>>>> 2c61df73
import os
import pickle

import numpy as np

from ase.atoms import Atoms
from ase.parallel import rank


class BEEFEnsemble:
    """BEEF type ensemble error estimation"""
    def __init__(self, atoms=None, e=None, contribs=None, xc=None, verbose=True):
        if (atoms is not None or contribs is not None or xc is not None):
            if atoms is None:
                assert e is not None
                assert contribs is not None
                assert xc is not None
            else:
                if isinstance(atoms, Atoms):
                    calc = atoms.get_calculator()
                    self.atoms = atoms
                else:
                    calc = atoms
                    self.atoms = calc.atoms
                self.calc = calc
                xc = self.calc.get_xc_functional()
            self.e = e
            self.contribs = contribs
            self.xc = xc
            self.verbose = verbose
            self.done = False
            if self.xc in ['BEEF-vdW', 'BEEF', 'PBE']:
                self.beef_type = 'beefvdw'
            elif self.xc == 'mBEEF':
                self.beef_type = 'mbeef'
            elif self.xc == 'mBEEF-vdW':
                self.beef_type = 'mbeefvdw'
            else:
                raise NotImplementedError('No ensemble for xc = %s' % self.xc)

    def get_ensemble_energies(self, size=2000, seed=0):
        """Returns an array of ensemble total energies"""
        self.seed = seed
<<<<<<< HEAD
        if rank == 0:
            print('\n')
            print('%s ensemble started' % self.beef_type)
=======
        if rank == 0 and self.verbose:
            print(self.beef_type, 'ensemble started')
>>>>>>> 2c61df73

        if self.contribs is None:
            self.contribs = self.calc.get_nonselfconsistent_energies(
                self.beef_type)
            self.e = self.calc.get_potential_energy(self.atoms)
        if self.beef_type == 'beefvdw':
            assert len(self.contribs) == 32
            coefs = self.get_beefvdw_ensemble_coefs(size, seed)
        elif self.beef_type == 'mbeef':
            assert len(self.contribs) == 64
            coefs = self.get_mbeef_ensemble_coefs(size, seed)
        elif self.beef_type == 'mbeefvdw':
            assert len(self.contribs) == 28
            coefs = self.get_mbeefvdw_ensemble_coefs(size, seed)
        self.de = np.dot(coefs, self.contribs)
        self.done = True

<<<<<<< HEAD
        if rank == 0:
            print('%s ensemble finished' % self.beef_type)
            print('\n')
=======
        if rank == 0 and self.verbose:
            print(self.beef_type, 'ensemble finished')
>>>>>>> 2c61df73

        return self.e + self.de

    def get_beefvdw_ensemble_coefs(self, size=2000, seed=0):
        """Pertubation coefficients of the BEEF-vdW ensemble"""
<<<<<<< HEAD
        from .pars_beefvdw import uiOmega as omega
=======
        from ase.dft.pars_beefvdw import uiOmega as omega
>>>>>>> 2c61df73
        assert np.shape(omega) == (31, 31)

        W, V, generator = self.eigendecomposition(omega, seed)
        RandV = generator.randn(31, size)

        for j in range(size):
            v = RandV[:, j]
            coefs_i = (np.dot(np.dot(V, np.diag(np.sqrt(W))), v)[:])
            if j == 0:
                ensemble_coefs = coefs_i
            else:
                ensemble_coefs = np.vstack((ensemble_coefs, coefs_i))
        PBEc_ens = -ensemble_coefs[:, 30]
        return (np.vstack((ensemble_coefs.T, PBEc_ens))).T

    def get_mbeef_ensemble_coefs(self, size=2000, seed=0):
        """Pertubation coefficients of the mBEEF ensemble"""
<<<<<<< HEAD
        from .pars_mbeef import uiOmega as omega
=======
        from ase.dft.pars_mbeef import uiOmega as omega
>>>>>>> 2c61df73
        assert np.shape(omega) == (64, 64)

        W, V, generator = self.eigendecomposition(omega, seed)
        mu, sigma = 0.0, 1.0
        rand = np.array(generator.normal(mu, sigma, (len(W), size)))
        return (np.sqrt(2) * np.dot(np.dot(V, np.diag(np.sqrt(W))),
                                    rand)[:]).T

    def get_mbeefvdw_ensemble_coefs(self, size=2000, seed=0):
        """Pertubation coefficients of the mBEEF-vdW ensemble"""
        from ase.dft.pars_mbeefvdw import uiOmega as omega
        assert np.shape(omega) == (28, 28)

        W, V, generator = self.eigendecomposition(omega, seed)
        mu, sigma = 0.0, 1.0
        rand = np.array(generator.normal(mu, sigma, (len(W), size)))
        return (np.sqrt(2) * np.dot(np.dot(V, np.diag(np.sqrt(W))), rand)[:]).T

    def eigendecomposition(self, omega, seed=0):
        u, s, v = np.linalg.svd(omega)  # unsafe: W, V = np.linalg.eig(omega)
        generator = np.random.RandomState(seed)
        return s, v.T, generator

    def write(self, fname):
        """Write ensemble data file"""
<<<<<<< HEAD
        import pickle as pickle
        isinstance(fname, str)
        if fname[-4:] != '.bee':
=======
        if not fname.endswith('.bee'):
>>>>>>> 2c61df73
            fname += '.bee'
        assert self.done
        if rank == 0:
            if os.path.isfile(fname):
                os.rename(fname, fname + '.old')
            obj = [self.e, self.de, self.contribs, self.seed, self.xc]
            with open(fname, 'w') as f:
                pickle.dump(obj, f)

<<<<<<< HEAD
    def read(self, fname, all=False):
        import pickle as pickle
        isinstance(fname, str)
        if fname[-4:] != '.bee':
            fname += '.bee'
        assert os.path.isfile(fname)
        f = open(fname, 'r')
=======

def readbee(fname, all=False):
    if not fname.endswith('.bee'):
        fname += '.bee'
    with open(fname, 'r') as f:
>>>>>>> 2c61df73
        e, de, contribs, seed, xc = pickle.load(f)
    if all:
        return e, de, contribs, seed, xc
    else:
        return e+de


def BEEF_Ensemble(*args, **kwargs):
    import warnings
    warnings.warn('Please use BEEFEnsemble instead of BEEF_Ensemble.')
    return BEEFEnsemble(*args, **kwargs)<|MERGE_RESOLUTION|>--- conflicted
+++ resolved
@@ -1,8 +1,4 @@
 from __future__ import print_function
-<<<<<<< HEAD
-import numpy as np
-=======
->>>>>>> 2c61df73
 import os
 import pickle
 
@@ -14,7 +10,8 @@
 
 class BEEFEnsemble:
     """BEEF type ensemble error estimation"""
-    def __init__(self, atoms=None, e=None, contribs=None, xc=None, verbose=True):
+    def __init__(self, atoms=None, e=None, contribs=None, xc=None,
+                 verbose=True):
         if (atoms is not None or contribs is not None or xc is not None):
             if atoms is None:
                 assert e is not None
@@ -46,14 +43,8 @@
     def get_ensemble_energies(self, size=2000, seed=0):
         """Returns an array of ensemble total energies"""
         self.seed = seed
-<<<<<<< HEAD
-        if rank == 0:
-            print('\n')
-            print('%s ensemble started' % self.beef_type)
-=======
         if rank == 0 and self.verbose:
             print(self.beef_type, 'ensemble started')
->>>>>>> 2c61df73
 
         if self.contribs is None:
             self.contribs = self.calc.get_nonselfconsistent_energies(
@@ -71,24 +62,14 @@
         self.de = np.dot(coefs, self.contribs)
         self.done = True
 
-<<<<<<< HEAD
-        if rank == 0:
-            print('%s ensemble finished' % self.beef_type)
-            print('\n')
-=======
         if rank == 0 and self.verbose:
             print(self.beef_type, 'ensemble finished')
->>>>>>> 2c61df73
 
         return self.e + self.de
 
     def get_beefvdw_ensemble_coefs(self, size=2000, seed=0):
         """Pertubation coefficients of the BEEF-vdW ensemble"""
-<<<<<<< HEAD
-        from .pars_beefvdw import uiOmega as omega
-=======
         from ase.dft.pars_beefvdw import uiOmega as omega
->>>>>>> 2c61df73
         assert np.shape(omega) == (31, 31)
 
         W, V, generator = self.eigendecomposition(omega, seed)
@@ -106,11 +87,7 @@
 
     def get_mbeef_ensemble_coefs(self, size=2000, seed=0):
         """Pertubation coefficients of the mBEEF ensemble"""
-<<<<<<< HEAD
-        from .pars_mbeef import uiOmega as omega
-=======
         from ase.dft.pars_mbeef import uiOmega as omega
->>>>>>> 2c61df73
         assert np.shape(omega) == (64, 64)
 
         W, V, generator = self.eigendecomposition(omega, seed)
@@ -136,13 +113,7 @@
 
     def write(self, fname):
         """Write ensemble data file"""
-<<<<<<< HEAD
-        import pickle as pickle
-        isinstance(fname, str)
-        if fname[-4:] != '.bee':
-=======
         if not fname.endswith('.bee'):
->>>>>>> 2c61df73
             fname += '.bee'
         assert self.done
         if rank == 0:
@@ -152,26 +123,16 @@
             with open(fname, 'w') as f:
                 pickle.dump(obj, f)
 
-<<<<<<< HEAD
-    def read(self, fname, all=False):
-        import pickle as pickle
-        isinstance(fname, str)
-        if fname[-4:] != '.bee':
-            fname += '.bee'
-        assert os.path.isfile(fname)
-        f = open(fname, 'r')
-=======
 
 def readbee(fname, all=False):
     if not fname.endswith('.bee'):
         fname += '.bee'
     with open(fname, 'r') as f:
->>>>>>> 2c61df73
         e, de, contribs, seed, xc = pickle.load(f)
     if all:
         return e, de, contribs, seed, xc
     else:
-        return e+de
+        return e + de
 
 
 def BEEF_Ensemble(*args, **kwargs):
